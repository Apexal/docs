{
  "need_generate_pdf": false,
  "need_generate_intellisense": false,
  "docsets_to_publish": [
    {
      "docset_name": "core-docs",
      "build_source_folder": ".",
      "build_output_subfolder": ".",
      "locale": "en-us",
      "version": 0,
      "open_to_public_contributors": true,
      "type_mapping": {
        "Conceptual": "Content",
        "ManagedReference": "Content",
        "RestApi": "Content"
      },
      "build_entry_point": "docs"
    }
  ],
  "notification_subscribers": [],
<<<<<<< HEAD
  "branches_to_filter": [
    "live"
  ],
=======
>>>>>>> 3ad49977
  "skip_source_output_uploading": false,
  "dependent_repositories": [
    {
      "path_to_root": "_themes",
      "url": "https://github.com/Microsoft/templates.docs.msft",
<<<<<<< HEAD
=======
      "branch": "master"
    },
    {
      "path_to_root": "api_ref",
      "url": "https://github.com/docascode/coreapi.git",
>>>>>>> 3ad49977
      "branch": "master"
    }
  ]
}<|MERGE_RESOLUTION|>--- conflicted
+++ resolved
@@ -18,25 +18,16 @@
     }
   ],
   "notification_subscribers": [],
-<<<<<<< HEAD
-  "branches_to_filter": [
-    "live"
-  ],
-=======
->>>>>>> 3ad49977
   "skip_source_output_uploading": false,
   "dependent_repositories": [
     {
       "path_to_root": "_themes",
       "url": "https://github.com/Microsoft/templates.docs.msft",
-<<<<<<< HEAD
-=======
       "branch": "master"
     },
     {
       "path_to_root": "api_ref",
       "url": "https://github.com/docascode/coreapi.git",
->>>>>>> 3ad49977
       "branch": "master"
     }
   ]
