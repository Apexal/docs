--- conflicted
+++ resolved
@@ -715,15 +715,9 @@
           href: windows-forms/5.0/sdk-and-target-framework-change.md
   - name: SYSLIB warnings and errors
     items:
-<<<<<<< HEAD
-    - name: Obsolete diagnostics
-      items:
-      - name: SYSLIB0XXX overview
-=======
-    - name: Obsoletion warnings
+    - name: Obsoletion diagnostics
       items:
       - name: Overview
->>>>>>> 7a4e5b95
         displayName: syslib, obsolete, obsoletion
         href: syslib-obsoletions.md
       - name: SYSLIB0001
@@ -758,15 +752,18 @@
         href: syslib-warnings/syslib0015.md
       - name: SYSLIB0016
         href: syslib-warnings/syslib0016.md
-<<<<<<< HEAD
+      - name: SYSLIB0017
+        href: syslib-warnings/syslib0017.md
+      - name: SYSLIB0018
+        href: syslib-warnings/syslib0018.md
       - name: SYSLIB0019
         href: syslib-warnings/syslib0019.md
       - name: SYSLIB0020
         href: syslib-warnings/syslib0020.md
-    - name: Source generator diagnostics
-      items:
-      - name: SYSLIB1XXX overview
-        displayName: syslib, diagnostic, diagnostics
+    - name: Source-generator diagnostics
+      items:
+      - name: Overview
+        displayName: syslib, diagnostic, diagnostics, source generator
         href: syslib-diagnostics.md
       - name: SYSLIB1001
         href: syslib-warnings/syslib1001.md
@@ -809,14 +806,4 @@
       - name: SYSLIB1022
         href: syslib-warnings/syslib1022.md
       - name: SYSLIB1023
-        href: syslib-warnings/syslib1023.md
-=======
-      - name: SYSLIB0017
-        href: syslib-warnings/syslib0017.md
-      - name: SYSLIB0018
-        href: syslib-warnings/syslib0018.md
-      - name: SYSLIB0019
-        href: syslib-warnings/syslib0019.md
-      - name: SYSLIB0020
-        href: syslib-warnings/syslib0020.md
->>>>>>> 7a4e5b95
+        href: syslib-warnings/syslib1023.md