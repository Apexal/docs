--- conflicted
+++ resolved
@@ -41,7 +41,6 @@
 
 You can use any editor of your choice to develop .NET Core applications using the .NET Core SDK. However, if you want to develop .NET Core applications on Windows in an integrated development environment, you can use [Visual Studio 2017](#visual-studio-2017).
 
-<<<<<<< HEAD
 > [!IMPORTANT]
 > Even though, it's possible to use Visual Studio 2015 with a preview version of the .NET Core tooling, these projects will be *project.json*-based, which is now deprecated. Visual Studio 2017 uses project files based on MSBuild. For more information about the format changes, see [High-level overview of changes](./tools/cli-msbuild-architecture.md).
 
@@ -55,12 +54,6 @@
  +* On the **Help** menu, choose **About Microsoft Visual Studio**.
  +* In the **About Microsoft Visual Studio** dialog, the version number should be 15.0.26228.4 or higher.
 
-=======
-To use Visual Studio 2017 to develop .NET Core apps, you'll need to have the latest version of Visual Studio installed with the **.NET Core cross-platform development** toolset (in the **Other Toolsets** section) selected.
-
-There are different editions of Visual Studio 2017. You can download [Visual Studio Community 2017](https://www.visualstudio.com/vs/visual-studio-2017/#downloadvs) for free to get started.  To learn more about the Visual Studio installation process, see [Install Visual Studio 2017](https://docs.microsoft.com/en-us/visualstudio/install/install-visual-studio).
-
->>>>>>> 9cd081c3
 You can read more about the changes in Visual Studio 2017 in the [release notes](https://www.visualstudio.com/en-us/news/releasenotes/vs2017-relnotes).
 
 [sdk]: https://go.microsoft.com/fwlink/?LinkID=827546