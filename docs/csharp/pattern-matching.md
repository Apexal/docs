---
title: Pattern Matching - C# Guide
description: Learn about pattern matching expressions in C#
ms.date: 04/10/2019
ms.technology: csharp-fundamentals
ms.assetid: 1e575c32-2e2b-4425-9dca-7d118f3ed15b
---

# Pattern Matching

Patterns test that a value has a certain *shape*, and can *extract*
information from the value when it has the matching shape. Pattern
matching provides more concise syntax for algorithms you already use
today. You already create pattern matching algorithms using existing
syntax. You write `if` or `switch` statements that test values. Then,
when those statements match, you extract and use information from that
value. The new syntax elements are extensions to statements you're already
familiar with: `is` and `switch`. These new extensions combine testing
a value and extracting that information.

In this article, we'll look at the new syntax to show you how it enables
readable, concise code. Pattern matching enables idioms where data and
the code are separated, unlike object-oriented designs where data 
and the methods that manipulate them are tightly coupled.

To illustrate these new idioms, let's work with structures that represent
geometric shapes using pattern matching statements. You're probably
familiar with building class hierarchies and creating
[virtual methods and overridden methods](methods.md#inherited) to
customize object behavior based on the runtime type of the object.

Those techniques aren't possible for data that isn't structured in a class
hierarchy. When data and methods are separate, you need other tools. The new
*pattern matching* constructs enable cleaner syntax to examine data
and manipulate control flow based on any condition of that data. You already
write `if` statements and `switch` that test a variable's value. You write `is`
statements that test a variable's type. *Pattern matching* adds new capabilities
to those statements.

In this article, you'll build a method  that computes the area of
different geometric shapes. But, you'll do it without resorting to object-oriented techniques and building a class hierarchy for the different shapes.
You'll use *pattern matching* instead.
As you go through this sample, contrast this code with how it would
be structured as an object hierarchy. When the data you must
query and manipulate isn't a class hierarchy, pattern matching enables
elegant designs.

Rather than starting with an abstract shape definition and adding different
specific shape classes, let's start instead with simple data only definitions
for each of the geometric shapes:

[!code-csharp[ShapeDefinitions](../../samples/csharp/PatternMatching/Shapes.cs#01_ShapeDefinitions "Shape definitions")]

From these structures, let's write a method that computes the area
of some shape.

## The `is` type pattern expression

Before C# 7.0, you'd need to test each type in a series of `if` and `is`
statements:

[!code-csharp[ClassicIsExpression](../../samples/csharp/PatternMatching/GeometricUtilities.cs#02_ClassicIsExpression "Classic type pattern using is")]

That code above is a classic expression of the *type pattern*: You're testing a variable
to determine its type and taking a different action based on that type.

This code becomes simpler using extensions to the `is` expression to assign
a variable if the test succeeds:

[!code-csharp[IsPatternExpression](../../samples/csharp/PatternMatching/GeometricUtilities.cs#03_IsPatternExpression "is pattern expression")]

In this updated version, the `is` expression both tests the variable and assigns
it to a new variable of the proper type. Also, notice that this version includes
the `Rectangle` type, which is a `struct`. The new `is` expression works with
value types as well as reference types.

Language rules for pattern matching expressions help you avoid misusing
the results of a match expression. In the example above, the variables `s`,
 `c`, and `r` are only in scope and definitely assigned when the respective
pattern match expressions have `true` results. If you try to use either
variable in another location, your code generates compiler errors.

Let's examine both of those rules in detail, beginning with scope. The variable
`c` is in scope only in the `else` branch of the first `if` statement. The variable
`s` is in scope in the method `ComputeAreaModernIs`. That's because each 
branch of an `if` statement establishes a separate scope for variables. However, the `if` statement
itself doesn't. That means variables declared in the `if` statement are in the
same scope as the `if` statement (the method in this case.) This behavior isn't
specific to pattern matching, but is the defined behavior for variable scopes 
and `if` and `else` statements.

The variables `c` and `s` are assigned when the respective `if` statements are true
because of the definitely assigned when true mechanism.

> [!TIP]
> The samples in this topic use the recommended construct where
> a pattern match `is` expression definitely assigns the match
> variable in the `true` branch of the `if` statement.
> You could reverse the logic by saying `if (!(shape is Square s))`
> and the variable `s` would be definitely assigned only in the
> `false` branch. While this is valid C#, it is not recommended
> because it is more confusing to follow the logic.

These rules mean that you're unlikely to accidentally access the result
of a pattern match expression when that pattern wasn't met.

## Using pattern matching `switch` statements

As time goes on, you may need to support other shape types. As the number
of conditions you're testing grows, you'll find that using the `is` pattern
matching expressions can become cumbersome. In addition to requiring `if`
statements on each type you want to check, the `is` expressions are limited
to testing if the input matches a single type. In this case, you'll find that the `switch` pattern
matching expressions becomes a better choice. 

The traditional `switch`
statement was a pattern expression: it supported the constant pattern.
You could compare a variable to any constant used in a `case` statement:

[!code-csharp[ClassicSwitch](../../samples/csharp/PatternMatching/GeometricUtilities.cs#04_ClassicSwitch "Classic switch statement")]

The only pattern supported by the `switch` statement was the constant
pattern. It was further limited to numeric types and the `string` type.
Those restrictions have been removed, and you can now write a `switch`
statement using the type pattern:

[!code-csharp[Switch Type Pattern](../../samples/csharp/PatternMatching/GeometricUtilities.cs#05_SwitchTypePattern "Compute with `switch` expression")]

The pattern matching `switch` statement uses familiar syntax to developers
who have used the traditional C-style `switch` statement. Each `case` is evaluated
and the code beneath the condition that matches the input variable is
executed. Code execution can't "fall through" from one case expression
to the next; the syntax of the `case` statement requires that each `case`
end with a `break`, `return`, or `goto`.

> [!NOTE]
> The `goto` statements to jump to another label are valid only
> for the constant pattern (the classic switch statement).

There are important new rules governing the `switch` statement. The restrictions
on the type of the variable in the `switch` expression have been removed.
Any type, such as `object` in this example, may be used. The case expressions
are no longer limited to constant values. Removing that limitation means
that reordering `switch` sections may change a program's behavior.

When limited to constant values, no more than one `case`
label could match the value of the `switch` expression. Combine that with the 
rule that every `switch` section must not fall through to the next section, and 
it followed that the
`switch` sections could be rearranged in any order without affecting behavior.
Now, with more generalized `switch` expressions, the order of each section
matters. The `switch` expressions are evaluated in textual order. Execution
transfers to the first `switch` label that matches the `switch` expression.  
The `default` case will only be executed if no other
case labels match. The `default` case is evaluated last, regardless
of its textual order. If there's no `default` case, and none of the
other `case` statements match, execution continues at the statement
following the `switch` statement. None of the `case` labels code is
executed.

## `when` clauses in `case` expressions

You can make special cases for those shapes that have 0 area by using
a `when` clause on the `case` label. A square with a side length of 0, or
a circle with a radius of 0 has a 0 area. You specify that condition
using a `when` clause on the `case` label:  

[!code-csharp[ComputeDegenerateShapes](../../samples/csharp/PatternMatching/GeometricUtilities.cs#07_ComputeDegenerateShapes "Compute shapes with 0 area")]

This change demonstrates a few important points about the new syntax. First,
multiple `case` labels can be applied to one `switch` section. The statement
block is executed when any of those labels is `true`. In this instance,
if the `switch` expression is either a circle or a square with 0 area, the
method returns the constant 0.

This example introduces two different variables in the two `case` labels
for the first `switch` block. Notice that the statements in this `switch` block
don't use either the variables `c` (for the circle) or `s` (for the square).
Neither of those variables is definitely assigned in this `switch` block.
If either of these cases match, clearly one of the variables has been assigned.
However, it's impossible to tell *which* has been assigned at compile time,
because either case could match at runtime. For that reason,
most times when you use multiple `case` labels for the same block, you won't
introduce a new variable in the `case` statement, or you'll only use the
variable in the `when` clause.

Having added those shapes with 0 area, let's add a couple more shape types:
a rectangle and a triangle:

[!code-csharp[AddRectangleAndTriangle](../../samples/csharp/PatternMatching/GeometricUtilities.cs#09_AddRectangleAndTriangle "Add rectangle and triangle")]

 This set of changes adds `case` labels for the degenerate case, and labels
 and blocks for each of the new shapes. 

Finally, you can add a `null` case to ensure the argument isn't `null`:

[!code-csharp[NullCase](../../samples/csharp/PatternMatching/GeometricUtilities.cs#10_NullCase "Add null case")]

The special behavior for the `null` pattern is interesting because the constant
`null` in the pattern doesn't have a type but can be converted to any reference
type or nullable type. Rather than convert a `null` to any type, the language
defines that a `null` value won't match any type pattern, regardless of the
compile-time type of the variable. This behavior makes the new `switch` based
type pattern consistent with the `is` statement: `is` statements always return `false` when
the value being checked is `null`. It's also simpler: once you've
checked the type, you don't need an additional null check. You can see that from
the fact that there are no null checks in any of the case blocks of the samples above:
they aren't necessary, since matching the type pattern guarantees a non-null value.

## `var` declarations in `case` expressions

The introduction of `var` as one of the match expressions introduces new
rules to the pattern match.

The first rule is that the `var` declaration
follows the normal type inference rules: The type is inferred to be the
static type of the switch expression. From that rule, the type always
matches.

The second rule is that a `var` declaration doesn't have the null check
that other type pattern expressions include. That means the variable
may be null, and a null check is necessary in that case.

Those two rules mean that in many instances, a `var` declaration
in a `case` expression matches the same conditions as a `default` expression.
Because any non-default case is preferred to the `default` case, the `default`
case will never execute.

> [!NOTE]
> The compiler does not emit a warning in those cases where a `default` case
> has been written but will never execute. This is consistent with current
> `switch` statement behavior where all possible cases have been listed.

The third rule introduces uses where a `var` case may be useful. Imagine
that you're doing a pattern match where the input is a string and you're
searching for known command values. You might write something like:

[!code-csharp[VarCaseExpression](../../samples/csharp/PatternMatching/Program.cs#VarCaseExpression "use a var case expression to filter white space")]

The `var` case matches `null`, the empty string, or any string that contains
only white space. Notice that the preceding code uses the `?.` operator to
ensure that it doesn't accidentally throw a <xref:System.NullReferenceException>. The `default` case handles any other string values that aren't understood by this command parser.

This is one example where you may want to consider
a `var` case expression that is distinct from a `default` expression.

## Conclusions

*Pattern Matching constructs* enable you to easily manage control flow
among different variables and types that aren't related by an inheritance
hierarchy. You can also control logic to use any condition you test on
the variable. It enables patterns and idioms that you'll need more often
as you build more distributed applications, where data and the methods that
manipulate that data are separate. You'll notice that the shape structs
used in this sample don't contain any methods, just read-only properties.
Pattern Matching works with any data type. You write expressions that examine
the object, and make control flow decisions based on those conditions.

Compare the code from this sample with the design that would follow from
creating a class hierarchy for an abstract `Shape` and specific derived
shapes each with their own implementation of a virtual method to calculate
the area. You'll often find that pattern matching expressions can be a very
useful tool when you're working with data and want to separate the data
storage concerns from the behavior concerns.

## See also

<<<<<<< HEAD
- [Tutorial: Using pattern matching features to extend data types](/docs/csharp/tutorials/pattern-matching.md)
=======
- [Tutorial: Using pattern matching features to extend data types](tutorials/pattern-matching.md)
>>>>>>> c478ee34
<|MERGE_RESOLUTION|>--- conflicted
+++ resolved
@@ -265,8 +265,4 @@
 
 ## See also
 
-<<<<<<< HEAD
-- [Tutorial: Using pattern matching features to extend data types](/docs/csharp/tutorials/pattern-matching.md)
-=======
-- [Tutorial: Using pattern matching features to extend data types](tutorials/pattern-matching.md)
->>>>>>> c478ee34
+- [Tutorial: Using pattern matching features to extend data types](tutorials/pattern-matching.md)