--- conflicted
+++ resolved
@@ -147,11 +147,7 @@
 ```
 
 > [!IMPORTANT]
-<<<<<<< HEAD
-> It is recommended that you do not store sensitive information such as user names and passwords in the Web.config file. If you do store sensitive information in the Web.config file, you should secure access to the Web.config file by using file system Access Control Lists (ACLs). In addition, you can also secure the configuration values within a configuration file as mentioned in [Encrypting Configuration Information Using Protected Configuration](https://docs.microsoft.com/en-us/previous-versions/aspnet/53tyfkaw(v=vs.100)).
-=======
 > It is recommended that you do not store sensitive information such as user names and passwords in the Web.config file. If you do store sensitive information in the Web.config file, you should secure access to the Web.config file by using file system Access Control Lists (ACLs). In addition, you can also secure the configuration values within a configuration file as mentioned in [Encrypting Configuration Information Using Protected Configuration](https://docs.microsoft.com/previous-versions/aspnet/53tyfkaw(v=vs.100)).
->>>>>>> a47d84bf
 
 ### Machine.config Elements Related to the SQL Workflow Instance Store Feature
 
